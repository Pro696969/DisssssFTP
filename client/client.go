package main

import (
	"bufio"
	"encoding/binary"
	"fmt"
	"io"
	"log"
	"net"
	"os"
	"path/filepath"
	"strings"
	"syscall"
	"time"

	"golang.org/x/term"
)

const (
	serverAddress = "localhost:9090"
	bufferSize    = 1024
	idleTimeout   = 5 * time.Minute
)

// FileOperation represents different file operations
type FileOperation struct {
	conn net.Conn
}

func main() {
	conn, err := net.Dial("tcp", serverAddress)
	if err != nil {
		log.Fatalf("Failed to connect to server: %v", err)
	}
	defer conn.Close()

	if !authenticate(conn) {
		return
	}

	fileOp := FileOperation{conn: conn}

	for {
		fmt.Println("\nFile Transfer Menu:")
		fmt.Println("1. Upload File")
		fmt.Println("2. Download File")
		fmt.Println("3. View File")
		fmt.Println("4. Delete File")
		fmt.Println("5. List Files")
		fmt.Println("6. Exit")
		fmt.Print("\nEnter your choice: ")

		reader := bufio.NewReader(os.Stdin)
		choice, _ := reader.ReadString('\n')
		choice = strings.TrimSpace(choice)

		switch choice {
		case "1":
			fmt.Print("Enter file path to upload: ")
			filePath, _ := reader.ReadString('\n')
			filePath = strings.TrimSpace(filePath)
			if err := fileOp.uploadFile(filePath); err != nil {
				fmt.Printf("Upload failed: %v\n", err)
			}
		case "2":
			fmt.Print("Enter file name to download: ")
			fileName, _ := reader.ReadString('\n')
			fileName = strings.TrimSpace(fileName)
			if err := fileOp.downloadFile(fileName); err != nil {
				fmt.Printf("Download failed: %v\n", err)
			}
		case "3":
			fmt.Print("Enter file name to view: ")
			fileName, _ := reader.ReadString('\n')
			fileName = strings.TrimSpace(fileName)
			fileOp.viewFile(fileName)
		case "4":
			fmt.Print("Enter file name to delete: ")
			fileName, _ := reader.ReadString('\n')
			fileName = strings.TrimSpace(fileName)
			fileOp.deleteFile(fileName)
		case "5":
			fileOp.listFiles()
		case "6":
			fmt.Println("Exiting...")
			return
		default:
			fmt.Println("Invalid choice. Please try again.")
		}
	}
}

func authenticate(conn net.Conn) bool {
	reader := bufio.NewReader(os.Stdin)
	fmt.Print("Enter username: ")
	username, _ := reader.ReadString('\n')
	username = strings.TrimSpace(username)

	fmt.Print("Enter password: ")
	bytePassword, err := term.ReadPassword(int(syscall.Stdin))
	if err != nil {
		fmt.Println("\nError reading password:", err)
		return false
	}
	password := strings.TrimSpace(string(bytePassword))
	fmt.Println()

	credentials := fmt.Sprintf("%s:%s", username, password)
	if _, err := conn.Write([]byte(credentials + "\n")); err != nil {
		fmt.Println("Error sending credentials:", err)
		return false
	}

	response := make([]byte, 1024)
	n, err := conn.Read(response)
	if err != nil {
		fmt.Println("Error reading server response:", err)
		return false

	}

	serverResponse := string(response[:n])
	if strings.Contains(serverResponse, "Authentication failed") {
		fmt.Println(strings.TrimSpace(serverResponse))
		return false
	}

	if strings.Contains(serverResponse, "Authentication successful") {
		fmt.Println("Authentication successful")
		return true
	}

<<<<<<< HEAD
    fmt.Println("Unexpected server response")
    return false
=======
	fmt.Println("Unexpected server response")
	return false
>>>>>>> ebc847f3
}

func (f *FileOperation) uploadFile(filePath string) error {
	// Set deadline for entire operation
	f.conn.SetDeadline(time.Now().Add(5 * time.Minute))
	defer f.conn.SetDeadline(time.Time{})

	file, err := os.Open(filePath)
	if err != nil {
		return fmt.Errorf("error opening file: %v", err)
	}
	defer file.Close()

	// Send operation type with explicit write
	if _, err := f.conn.Write([]byte{1}); err != nil {
		return fmt.Errorf("error sending operation type: %v", err)
	}

	// Small delay to ensure operation type is received
	time.Sleep(100 * time.Millisecond)

	fileInfo, err := file.Stat()
	if err != nil {
		return fmt.Errorf("error getting file info: %v", err)
	}

	if fileInfo.IsDir() {
		return fmt.Errorf("cannot send directories")
	}
	// Get the base name of the file
	fileName := filepath.Base(filePath)
	fileNameBytes := []byte(fileName)
	fileNameLen := int32(len(fileNameBytes))

	// Send file name length
	if err := binary.Write(f.conn, binary.LittleEndian, fileNameLen); err != nil {
		return fmt.Errorf("error sending filename length: %v", err)
	}

	// Send file name
	if _, err := f.conn.Write(fileNameBytes); err != nil {
		return fmt.Errorf("error sending filename: %v", err)
	}

	// Send file size
	if err := binary.Write(f.conn, binary.LittleEndian, fileInfo.Size()); err != nil {
		return fmt.Errorf("error sending file size: %v", err)
	}

	// Send file content
	buf := make([]byte, bufferSize)
	bytesSent := int64(0)
	for {
		n, err := file.Read(buf)
		if err == io.EOF {
			break
		}
		if err != nil {
			return fmt.Errorf("error reading file: %v", err)
		}

		if _, err := f.conn.Write(buf[:n]); err != nil {
			return fmt.Errorf("error sending file content: %v", err)
		}
		bytesSent += int64(n)

		// Show progress
		progress := float64(bytesSent) / float64(fileInfo.Size()) * 100
		fmt.Printf("\rProgress: %.1f%%", progress)
	}
	fmt.Println()

	// After sending all file content, flush the connection
	if flusher, ok := f.conn.(interface{ Flush() error }); ok {
		if err := flusher.Flush(); err != nil {
			return fmt.Errorf("error flushing connection: %v", err)
		}
	}

	// After upload, ensure connection is clear
	response := make([]byte, 5) // "Done\n" is 5 bytes
	if _, err := io.ReadFull(f.conn, response); err != nil {
		return fmt.Errorf("error reading server response: %v", err)
	}

	if string(response) != "Done\n" {
		return fmt.Errorf("unexpected server response: %s", response)
	}

	fmt.Printf("Successfully sent %s (%d bytes)\n", fileName, bytesSent)
	return nil
}

func (f *FileOperation) downloadFile(fileName string) error {
	f.conn.SetDeadline(time.Now().Add(5 * time.Minute))
	defer f.conn.SetDeadline(time.Time{})

	if _, err := f.conn.Write([]byte{2}); err != nil {
		return fmt.Errorf("error sending operation type: %v", err)
	}

	time.Sleep(100 * time.Millisecond)

	fileNameBytes := []byte(fileName)
	fileNameLen := int32(len(fileNameBytes))

	if err := binary.Write(f.conn, binary.LittleEndian, fileNameLen); err != nil {
		return fmt.Errorf("error sending filename length: %v", err)
	}

	if _, err := f.conn.Write(fileNameBytes); err != nil {
		return fmt.Errorf("error sending filename: %v", err)
	}

	var fileSize int64
	if err := binary.Read(f.conn, binary.LittleEndian, &fileSize); err != nil {
		return fmt.Errorf("error reading file size: %v", err)
	}

	// Check if server reported an error (fileSize == 0)
	if fileSize == 0 {
		var errMsgLen int32
		if err := binary.Read(f.conn, binary.LittleEndian, &errMsgLen); err != nil {
			return fmt.Errorf("error reading error message length: %v", err)
		}

		errMsgBytes := make([]byte, errMsgLen)
		if _, err := io.ReadFull(f.conn, errMsgBytes); err != nil {
			return fmt.Errorf("error reading error message: %v", err)
		}

		return fmt.Errorf("server error: %s", string(errMsgBytes))
	}

	downloadPath := filepath.Join("Downloads", fileName)
	file, err := os.Create(downloadPath)
	if err != nil {
		return fmt.Errorf("error creating file: %v", err)
	}
	defer file.Close()

	buf := make([]byte, bufferSize)
	bytesReceived := int64(0)
	for bytesReceived < fileSize {
		n, err := f.conn.Read(buf)
		if err != nil && err != io.EOF {
			return fmt.Errorf("error reading file content: %v", err)
		}

		if n > 0 {
			if _, err := file.Write(buf[:n]); err != nil {
				return fmt.Errorf("error writing to file: %v", err)
			}
			bytesReceived += int64(n)
		}

		if err == io.EOF {
			break
		}
	}

	fmt.Printf("Successfully received %s (%d bytes)\n", fileName, bytesReceived)
	return nil
}

func (f *FileOperation) viewFile(fileName string) {
	//fmt.Println("Niggil - View functionality not implemented yet")
    //Create temp directory
    tempDir, err := os.MkdirTemp("", "file-view-*")
    if err != nil {
        fmt.Printf("Error creating temporary directory: %v\n", err)
        return
    }
    defer os.RemoveAll(tempDir) //Clear temp directory after viewing is done

    //Deadline for operation
    f.conn.SetDeadline(time.Now().Add(30 * time.Second))
    defer f.conn.SetDeadline(time.Time{})

    if _, err := f.conn.Write([]byte{3}); err != nil {
        fmt.Printf("Error sending operation type: %v\n", err)
        return
    }

    fileNameLen := int32(len(fileName))
    if err := binary.Write(f.conn, binary.LittleEndian, fileNameLen); err != nil {
        fmt.Printf("Error sending filename length: %v\n", err)
        return
    }

    if _, err := f.conn.Write([]byte(fileName)); err != nil {
        fmt.Printf("Error sending filename: %v\n", err)
        return
    }

    status := make([]byte, 1)
    if _, err := f.conn.Read(status); err != nil {
        fmt.Printf("Error reading status: %v\n", err)
        return
    }

    if status[0] == 0 {
        fmt.Println("File not found or error occurred")
        return
    }

    var fileSize int64
    if err := binary.Read(f.conn, binary.LittleEndian, &fileSize); err != nil {
        fmt.Printf("Error reading file size: %v\n", err)
        return
    }

    // Create temporary file
    tempFile := filepath.Join(tempDir, fileName)
    file, err := os.Create(tempFile)
    if err != nil {
        fmt.Printf("Error creating temporary file: %v\n", err)
        return
    }
    defer file.Close()

    // Read and save file content
    bytesReceived := int64(0)
    buf := make([]byte, 1024)
    fmt.Println("\nFile content:")
    fmt.Println(strings.Repeat("-", 80))

    for bytesReceived < fileSize {
        n, err := f.conn.Read(buf)
        if err != nil && err != io.EOF {
            fmt.Printf("\nError receiving file content: %v\n", err)
            return
        }

        if n > 0 {
            fmt.Print(string(buf[:n])) //Writing to console
            //Writing to temp directory
            if _, err := file.Write(buf[:n]); err != nil {
                fmt.Printf("\nError writing to temporary file: %v\n", err)
                return
            }
            bytesReceived += int64(n)
        }

        if bytesReceived >= fileSize {
            break
        }
    }

    //Read Completion Marker
    marker := make([]byte, 1)
    f.conn.SetDeadline(time.Now().Add(time.Second))
    _, err = f.conn.Read(marker)
    if err != nil || marker[0] != 0XFF{
        fmt.Printf("\nWarning: Completion marker not received\n")
    }
    fmt.Println("\n" + strings.Repeat("-", 80))
    fmt.Printf("\nReceived %d bytes\n", bytesReceived)
}

func (f *FileOperation) deleteFile(fileName string) {
	fmt.Println("Lohit - Delete functionality not implemented yet")
}

func (f *FileOperation) listFiles() {
	// Set a deadline for the operation
	f.conn.SetDeadline(time.Now().Add(30 * time.Second))
	defer f.conn.SetDeadline(time.Time{})

	// Send list files operation type (5)
	if _, err := f.conn.Write([]byte{5}); err != nil {
		fmt.Printf("Error sending operation type: %v\n", err)
		return
	}
	// Send list files operation type (5)
	if err := binary.Write(f.conn, binary.LittleEndian, byte(5)); err != nil {
		fmt.Printf("Error sending operation type: %v\n", err)
		return
	}

	// Read the number of files
	var fileCount int32
	if err := binary.Read(f.conn, binary.LittleEndian, &fileCount); err != nil {
		fmt.Printf("Error reading file count: %v\n", err)
		return
	}

	if fileCount == 0 {
		fmt.Println("No files found in your directory.")
		return
	}

	fmt.Println("\nYour files:")
	fmt.Println(strings.Repeat("-", 76))
	fmt.Printf("%-40s %-15s %-20s\n", "Filename", "Size", "Modified")
	fmt.Println(strings.Repeat("-", 76))

	for i := int32(0); i < fileCount; i++ {
		// Read filename length
		var fileNameLen int32
		if err := binary.Read(f.conn, binary.LittleEndian, &fileNameLen); err != nil {
			fmt.Printf("Error reading filename length: %v\n", err)
			return
		}

		// Read filename
		fileNameBytes := make([]byte, fileNameLen)
		if _, err := io.ReadFull(f.conn, fileNameBytes); err != nil {
			fmt.Printf("Error reading filename: %v\n", err)
			return
		}
		fileName := string(fileNameBytes)

		// Read file size
		var fileSize int64
		if err := binary.Read(f.conn, binary.LittleEndian, &fileSize); err != nil {
			fmt.Printf("Error reading file size: %v\n", err)
			return
		}

		// Read modification time
		var modTime int64
		if err := binary.Read(f.conn, binary.LittleEndian, &modTime); err != nil {
			fmt.Printf("Error reading modification time: %v\n", err)
			return
		}

		// Format the size
		var sizeStr string
		if fileSize < 1024 {
			sizeStr = fmt.Sprintf("%d B", fileSize)
		} else if fileSize < 1024*1024 {
			sizeStr = fmt.Sprintf("%.1f KB", float64(fileSize)/1024)
		} else {
			sizeStr = fmt.Sprintf("%.1f MB", float64(fileSize)/(1024*1024))
		}

		// Format the time
		timeStr := time.Unix(modTime, 0).Format("2006-01-02 15:04:05")

		fmt.Printf("%-40s %-15s %-20s\n", fileName, sizeStr, timeStr)
	}

	ack := make([]byte, 1)
	if _, err := f.conn.Read(ack); err != nil {
		fmt.Printf("Error reading completion acknowledgment: %v\n", err)
		return
	}
	if ack[0] != 0xFF {
		fmt.Println("Invalid completion acknowledgment")
		return
	}

	// Clear any remaining data in connection
	f.conn.SetReadDeadline(time.Now().Add(100 * time.Millisecond))
	discardBuf := make([]byte, 1024)
	for {
		_, err := f.conn.Read(discardBuf)
		if err != nil {
			break
		}
	}
	f.conn.SetReadDeadline(time.Time{})
}<|MERGE_RESOLUTION|>--- conflicted
+++ resolved
@@ -130,13 +130,8 @@
 		return true
 	}
 
-<<<<<<< HEAD
-    fmt.Println("Unexpected server response")
-    return false
-=======
 	fmt.Println("Unexpected server response")
 	return false
->>>>>>> ebc847f3
 }
 
 func (f *FileOperation) uploadFile(filePath string) error {
